--- conflicted
+++ resolved
@@ -1,6 +1,3 @@
 vendor
-<<<<<<< HEAD
 *.swp
-=======
-book
->>>>>>> ce920468
+book