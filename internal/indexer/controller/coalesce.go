--- conflicted
+++ resolved
@@ -14,20 +14,16 @@
 
 // coalesce calls each ecosystem's coalescer and merges the returned IndexReports
 func coalesce(ctx context.Context, s *Controller) (State, error) {
-<<<<<<< HEAD
+	log := zerolog.Ctx(ctx).With().
+		Str("state", s.getState().String()).
+		Logger()
+	ctx = log.WithContext(ctx)
 	cctx, cancel := context.WithCancel(ctx)
 	defer cancel()
 	mu := sync.Mutex{}
 	reports := []*claircore.IndexReport{}
 	g := errgroup.Group{}
 	// dispatch a coalescer go routine for each ecosystem
-=======
-	log := zerolog.Ctx(ctx).With().
-		Str("state", s.getState().String()).
-		Logger()
-	ctx = log.WithContext(ctx)
-	coalescers := []indexer.Coalescer{}
->>>>>>> ce920468
 	for _, ecosystem := range s.Ecosystems {
 		artifacts := []*indexer.LayerArtifacts{}
 		pkgScanners, _ := ecosystem.PackageScanners(cctx)
