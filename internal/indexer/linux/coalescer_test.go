--- conflicted
+++ resolved
@@ -1,9 +1,7 @@
 package linux
 
 import (
-	"bytes"
 	"context"
-	"crypto/sha256"
 	"strconv"
 	"testing"
 
@@ -38,84 +36,43 @@
 	dists := test.GenUniqueDistributions(3) // we will discard dist 0 due to zero value ambiguity
 	layerArtifacts := []*indexer.LayerArtifacts{
 		{
-<<<<<<< HEAD
-			Hash:  "A",
+			Hash:  claircore.Digest{Repr: "A"},
 			Pkgs:  pkgs[0:1],
 			Dist:  nil,
 			Repos: nil,
 		},
 		{
-			Hash:  "B",
+			Hash:  claircore.Digest{Repr: "B"},
 			Pkgs:  pkgs[1:2],
 			Dist:  nil,
 			Repos: nil,
 		},
 		{
-			Hash:  "C",
+			Hash:  claircore.Digest{Repr: "C"},
 			Pkgs:  pkgs[2:3],
 			Dist:  dists[1:2],
 			Repos: nil,
 		},
 		{
-			Hash:  "D",
+			Hash:  claircore.Digest{Repr: "D"},
 			Pkgs:  pkgs[3:4],
 			Dist:  nil,
 			Repos: nil,
 		},
 		{
-			Hash:  "E",
+			Hash:  claircore.Digest{Repr: "E"},
 			Pkgs:  pkgs[4:5],
 			Dist:  dists[2:],
 			Repos: nil,
 		},
 		{
-			Hash:  "F",
+			Hash:  claircore.Digest{Repr: "F"},
 			Pkgs:  pkgs[5:],
 			Dist:  nil,
 			Repos: nil,
 		},
 	}
 	ir, err := coalescer.Coalesce(ctx, layerArtifacts)
-=======
-			pkgs:  pkgs[0:1],
-			dist:  nil,
-			repos: nil,
-		},
-		{
-			pkgs:  pkgs[1:2],
-			dist:  nil,
-			repos: nil,
-		},
-		{
-			pkgs:  pkgs[2:3],
-			dist:  dists[1:2],
-			repos: nil,
-		},
-		{
-			pkgs:  pkgs[3:4],
-			dist:  nil,
-			repos: nil,
-		},
-		{
-			pkgs:  pkgs[4:5],
-			dist:  dists[2:],
-			repos: nil,
-		},
-		{
-			pkgs:  pkgs[5:],
-			dist:  nil,
-			repos: nil,
-		},
-	}
-	var err error
-	for i := range layerArtifacts {
-		layerArtifacts[i].hash, err = claircore.NewDigest("sha256", bytes.Repeat([]byte{uint8(i)}, sha256.Size))
-		if err != nil {
-			t.Fatal(err)
-		}
-	}
-	err = coalescer.coalesce(ctx, layerArtifacts)
->>>>>>> ce920468
 	if err != nil {
 		t.Fatalf("received error from coalesce method: %v", err)
 	}
